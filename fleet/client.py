# Copyright 2025 Fleet AI
#
# Licensed under the Apache License, Version 2.0 (the "License");
# you may not use this file except in compliance with the License.
# You may obtain a copy of the License at
#
#     http://www.apache.org/licenses/LICENSE-2.0
#
# Unless required by applicable law or agreed to in writing, software
# distributed under the License is distributed on an "AS IS" BASIS,
# WITHOUT WARRANTIES OR CONDITIONS OF ANY KIND, either express or implied.
# See the License for the specific language governing permissions and
# limitations under the License.

"""Fleet API Client for making HTTP requests to Fleet services."""

import os
import httpx
import logging
from typing import Optional, List

from .base import EnvironmentBase, SyncWrapper
from .models import InstanceRequest, InstanceRecord, Environment as EnvironmentModel

from .instance import (
    InstanceClient,
    ResetRequest,
    ResetResponse,
    ExecuteFunctionResponse,
)
<<<<<<< HEAD
from .instance.client import ValidatorType
=======
from .config import DEFAULT_MAX_RETRIES, DEFAULT_TIMEOUT, REGION_BASE_URL
from .instance.base import default_httpx_client
>>>>>>> f8ee0d38
from .resources.base import Resource
from .resources.sqlite import SQLiteResource
from .resources.browser import BrowserResource

logger = logging.getLogger(__name__)


class Environment(EnvironmentBase):
    def __init__(self, client: SyncWrapper, **kwargs):
        super().__init__(**kwargs)
        self._client = client
        self._instance: Optional[InstanceClient] = None

    @property
    def instance(self) -> InstanceClient:
        if self._instance is None:
            self._instance = InstanceClient(
                self.manager_url, self._client.httpx_client
            )
        return self._instance

    def reset(
        self, seed: Optional[int] = None, timestamp: Optional[int] = None
    ) -> ResetResponse:
        return self.instance.reset(ResetRequest(seed=seed, timestamp=timestamp))

    def db(self, name: str = "current") -> SQLiteResource:
        return self.instance.db(name)

    def browser(self, name: str = "cdp") -> BrowserResource:
        return self.instance.browser(name)

    def state(self, uri: str) -> Resource:
        return self.instance.state(uri)

    def resources(self) -> List[Resource]:
        return self.instance.resources()

    def close(self) -> InstanceRecord:
        response = self._client.request(
            "DELETE", f"/v1/env/instances/{self.instance_id}"
        )
        return InstanceRecord(**response.json())

    def verify(self, validator: ValidatorType) -> ExecuteFunctionResponse:
        return self.instance.verify(validator)

    def verify_raw(
        self, function_code: str, function_name: str
    ) -> ExecuteFunctionResponse:
        return self.instance.verify_raw(function_code, function_name)




class Fleet:
    def __init__(
        self,
        api_key: Optional[str] = os.getenv("FLEET_API_KEY"),
        base_url: Optional[str] = None,
        httpx_client: Optional[httpx.Client] = None,
        max_retries: int = DEFAULT_MAX_RETRIES,
        timeout: float = DEFAULT_TIMEOUT,
    ):
        self._httpx_client = httpx_client or default_httpx_client(max_retries, timeout)
        self.client = SyncWrapper(
            api_key=api_key,
            base_url=base_url,
            httpx_client=self._httpx_client,
        )

    def list_envs(self) -> List[EnvironmentModel]:
        response = self.client.request("GET", "/v1/env/")
        return [EnvironmentModel(**env_data) for env_data in response.json()]

    def list_regions(self) -> List[str]:
        response = self.client.request("GET", "/v1/regions")
        return response.json()

    def environment(self, env_key: str) -> EnvironmentModel:
        response = self.client.request("GET", f"/v1/env/{env_key}")
        return EnvironmentModel(**response.json())

    def make(
        self, env_key: str, region: Optional[str] = None
    ) -> Environment:
        if ":" in env_key:
            env_key_part, version = env_key.split(":", 1)
            if not version.startswith("v"):
                version = f"v{version}"
        else:
            env_key_part = env_key
            version = None

        request = InstanceRequest(env_key=env_key_part, version=version, region=region)
        region_base_url = REGION_BASE_URL.get(region)
        response = self.client.request(
            "POST",
            "/v1/env/instances",
            json=request.model_dump(),
            base_url=region_base_url,
        )
        instance = Environment(client=self.client, **response.json())
        instance.instance.load()
        return instance

    def instances(
        self, status: Optional[str] = None, region: Optional[str] = None
    ) -> List[Environment]:
        params = {}
        if status:
            params["status"] = status
        if region:
            params["region"] = region

        response = self.client.request("GET", "/v1/env/instances", params=params)
        return [
            Environment(client=self.client, **instance_data)
            for instance_data in response.json()
        ]

    def instance(self, instance_id: str) -> Environment:
        response = self.client.request("GET", f"/v1/env/instances/{instance_id}")
        instance = Environment(client=self.client, **response.json())
        instance.instance.load()
        return instance

    def delete(self, instance_id: str) -> InstanceRecord:
        response = self.client.request(
            "DELETE", f"/v1/env/instances/{instance_id}"
        )
        return InstanceRecord(**response.json())<|MERGE_RESOLUTION|>--- conflicted
+++ resolved
@@ -28,12 +28,9 @@
     ResetResponse,
     ExecuteFunctionResponse,
 )
-<<<<<<< HEAD
+from .config import DEFAULT_MAX_RETRIES, DEFAULT_TIMEOUT, REGION_BASE_URL
 from .instance.client import ValidatorType
-=======
-from .config import DEFAULT_MAX_RETRIES, DEFAULT_TIMEOUT, REGION_BASE_URL
 from .instance.base import default_httpx_client
->>>>>>> f8ee0d38
 from .resources.base import Resource
 from .resources.sqlite import SQLiteResource
 from .resources.browser import BrowserResource
