# Copyright 2025 Fleet AI
#
# Licensed under the Apache License, Version 2.0 (the "License");
# you may not use this file except in compliance with the License.
# You may obtain a copy of the License at
#
#     http://www.apache.org/licenses/LICENSE-2.0
#
# Unless required by applicable law or agreed to in writing, software
# distributed under the License is distributed on an "AS IS" BASIS,
# WITHOUT WARRANTIES OR CONDITIONS OF ANY KIND, either express or implied.
# See the License for the specific language governing permissions and
# limitations under the License.

"""Fleet API Client for making HTTP requests to Fleet services."""

import base64
import os
import httpx
import logging
from typing import Optional, List

from .base import EnvironmentBase, AsyncWrapper
<<<<<<< HEAD
from .models import (
    InstanceRequest,
    InstanceRecord,
    Environment as EnvironmentModel,
    VerifiersCheckResponse,
    VerificationRequest,
    VerificationResponse,
)
=======
from ..models import InstanceRequest, InstanceRecord, Environment as EnvironmentModel
>>>>>>> 80146b02

from .instance import (
    AsyncInstanceClient,
    ResetRequest,
    ResetResponse,
    ExecuteFunctionResponse,
)
from ..config import DEFAULT_MAX_RETRIES, DEFAULT_TIMEOUT, REGION_BASE_URL
from .instance.base import default_httpx_client
from .instance.client import ValidatorType
from .resources.base import Resource
from .resources.sqlite import AsyncSQLiteResource
from .resources.browser import AsyncBrowserResource

logger = logging.getLogger(__name__)


class AsyncEnvironment(EnvironmentBase):
    def __init__(self, client: AsyncWrapper, **kwargs):
        super().__init__(**kwargs)
        self._client = client
        self._instance: Optional[AsyncInstanceClient] = None

    @property
    def instance(self) -> AsyncInstanceClient:
        if self._instance is None:
            self._instance = AsyncInstanceClient(
                self.manager_url, self._client.httpx_client
            )
        return self._instance

    async def reset(
        self, seed: Optional[int] = None, timestamp: Optional[int] = None
    ) -> ResetResponse:
        return await self.instance.reset(ResetRequest(seed=seed, timestamp=timestamp))

    def db(self, name: str = "current") -> AsyncSQLiteResource:
        return self.instance.db(name)

    def browser(self, name: str = "cdp") -> AsyncBrowserResource:
        return self.instance.browser(name)

    def state(self, uri: str) -> Resource:
        return self.instance.state(uri)

    async def resources(self) -> List[Resource]:
        return await self.instance.resources()

    async def close(self) -> InstanceRecord:
        return await _delete_instance(self._client, self.instance_id)

    async def verify(self, validator: ValidatorType) -> ExecuteFunctionResponse:
        return await self.instance.verify(validator)

    async def verify_raw(
        self, function_code: str, function_name: str
    ) -> ExecuteFunctionResponse:
        return await self.instance.verify_raw(function_code, function_name)

    async def check_bundle_exists(self, bundle_hash: str) -> VerifiersCheckResponse:
        return await _check_bundle_exists(self._client, bundle_hash)

    async def execute_verifier_remote(
        self, bundle_data: bytes, args: tuple, kwargs: dict, timeout: Optional[int] = 30
    ) -> VerificationResponse:
        return await _execute_verifier_remote(
            self._client, bundle_data, args, kwargs, timeout
        )


class AsyncFleet:
    def __init__(
        self,
        api_key: Optional[str] = os.getenv("FLEET_API_KEY"),
        base_url: Optional[str] = None,
        httpx_client: Optional[httpx.AsyncClient] = None,
        max_retries: int = DEFAULT_MAX_RETRIES,
        timeout: float = DEFAULT_TIMEOUT,
    ):
        self._httpx_client = httpx_client or default_httpx_client(max_retries, timeout)
        self.client = AsyncWrapper(
            api_key=api_key,
            base_url=base_url,
            httpx_client=self._httpx_client,
        )

    async def list_envs(self) -> List[EnvironmentModel]:
        response = await self.client.request("GET", "/v1/env/")
        return [EnvironmentModel(**env_data) for env_data in response.json()]

    async def list_regions(self) -> List[str]:
        response = await self.client.request("GET", "/v1/regions")
        return response.json()

    async def environment(self, env_key: str) -> EnvironmentModel:
        response = await self.client.request("GET", f"/v1/env/{env_key}")
        return EnvironmentModel(**response.json())

    async def make(
        self, env_key: str, region: Optional[str] = None
    ) -> AsyncEnvironment:
        if ":" in env_key:
            env_key_part, version = env_key.split(":", 1)
            if not version.startswith("v"):
                version = f"v{version}"
        else:
            env_key_part = env_key
            version = None

        request = InstanceRequest(env_key=env_key_part, version=version, region=region)
        region_base_url = REGION_BASE_URL.get(region)
        response = await self.client.request(
            "POST",
            "/v1/env/instances",
            json=request.model_dump(),
            base_url=region_base_url,
        )
        instance = AsyncEnvironment(client=self.client, **response.json())
        await instance.instance.load()
        return instance

    async def instances(
        self, status: Optional[str] = None, region: Optional[str] = None
    ) -> List[AsyncEnvironment]:
        params = {}
        if status:
            params["status"] = status
        if region:
            params["region"] = region

        response = await self.client.request("GET", "/v1/env/instances", params=params)
        return [
            AsyncEnvironment(client=self.client, **instance_data)
            for instance_data in response.json()
        ]

    async def instance(self, instance_id: str) -> AsyncEnvironment:
        response = await self.client.request("GET", f"/v1/env/instances/{instance_id}")
        instance = AsyncEnvironment(client=self.client, **response.json())
        await instance.instance.load()
        return instance

    async def check_bundle_exists(self, bundle_hash: str) -> VerifiersCheckResponse:
        return await _check_bundle_exists(self.client, bundle_hash)

    async def execute_verifier_remote(
        self, bundle_data: bytes, args: tuple, kwargs: dict, timeout: Optional[int] = 30
    ) -> VerificationResponse:
        return await _execute_verifier_remote(
            self.client, bundle_data, args, kwargs, timeout
        )

    async def delete(self, instance_id: str) -> InstanceRecord:
        return await _delete_instance(self.client, instance_id)


# Shared
async def _delete_instance(client: AsyncWrapper, instance_id: str) -> InstanceRecord:
    response = await client.request("DELETE", f"/v1/env/instances/{instance_id}")
    return InstanceRecord(**response.json())


async def _check_bundle_exists(self, bundle_hash: str) -> VerifiersCheckResponse:
    response = await self.client.request(
        "GET", f"/v1/verifiers/check?sha256={bundle_hash}"
    )
    return VerifiersCheckResponse(**response.json())


async def _execute_verifier_remote(
    self, bundle_data: bytes, args: tuple, kwargs: dict, timeout: Optional[int] = 30
) -> VerificationResponse:
    bundle_b64 = base64.b64encode(bundle_data).decode("utf-8")

    request = VerificationRequest(
        bundle_data=bundle_b64,
        args=list(args),
        kwargs=kwargs,
        timeout=timeout,
        env_context={
            "instance_id": self.base_url,
            "manager_url": self.base_url,
        },
    )

    response = await self.client.request(
        "POST", "/v1/verifiers/execute", json=request.model_dump()
    )

    return VerificationResponse(**response.json())<|MERGE_RESOLUTION|>--- conflicted
+++ resolved
@@ -21,8 +21,7 @@
 from typing import Optional, List
 
 from .base import EnvironmentBase, AsyncWrapper
-<<<<<<< HEAD
-from .models import (
+from ..models import (
     InstanceRequest,
     InstanceRecord,
     Environment as EnvironmentModel,
@@ -30,9 +29,6 @@
     VerificationRequest,
     VerificationResponse,
 )
-=======
-from ..models import InstanceRequest, InstanceRecord, Environment as EnvironmentModel
->>>>>>> 80146b02
 
 from .instance import (
     AsyncInstanceClient,
