--- conflicted
+++ resolved
@@ -1,12 +1,7 @@
 """Fleet SDK Environment Module."""
 
-<<<<<<< HEAD
-from .client import AsyncInstanceClient
-from .models import (
-=======
 from .client import AsyncInstanceClient, ValidatorType
 from ...instance.models import (
->>>>>>> 80146b02
     ResetRequest,
     ResetResponse,
     CDPDescribeResponse,
