# generated by datamodel-codegen:
#   filename:  https://orchestrator.fleetai.com/openapi.json
#   timestamp: 2025-08-03T22:47:20+00:00

from __future__ import annotations

from enum import Enum
from typing import Any, Dict, List, Optional, Union

from pydantic import BaseModel, Field, conint


<<<<<<< HEAD
class ToolLogEntry(BaseModel):
    id: int
    timestamp: str
    tool_name: str
    action: str
    parameters: Dict[str, Any]
    result: Optional[Dict[str, Any]] = None
    success: bool = True
    error: Optional[str] = None
    duration_ms: Optional[int] = None
    session_id: Optional[str] = None
    user_agent: Optional[str] = None


class ActionLogEntry(BaseModel):
    id: int
    timestamp: str
    action_type: str
    payload: str
    sql: Optional[str] = None
    args: Optional[str] = None
    path: Optional[str] = None


class EnvironmentSnapshot(BaseModel):
    env_key: str
    instance_id: str
    timestamp: str
    session_id: str
    tool_logs: List[ToolLogEntry]
    action_logs: List[ActionLogEntry]
    page_url: str
    viewport_size: Tuple[int, int]
    metadata: Dict[str, Any] = {}


class SnapshotValidation(BaseModel):
    success: bool
    page_match: bool
    action_log_match: bool
    discrepancies: List[str] = []
    message: str


class ToolLogResponse(BaseModel):
    success: bool
    log_id: Optional[int] = None
    message: str


class ToolSessionStartRequest(BaseModel):
    session_id: str
    metadata: Optional[Dict[str, Any]] = None


class ToolSessionStartResponse(BaseModel):
    success: bool
    session_id: str
    message: str


class ToolLogQueryRequest(BaseModel):
    tool_name: Optional[str] = None
    action: Optional[str] = None
    session_id: Optional[str] = None
    start_time: Optional[str] = None
    end_time: Optional[str] = None
    limit: Optional[int] = 10000
    offset: int = 0
=======
class CDPDescribeResponse(BaseModel):
    success: bool = Field(..., title='Success')
    url: str = Field(..., title='Url')
    devtools_url: str = Field(..., title='Devtools Url')


class ChromeStartRequest(BaseModel):
    start_page: Optional[str] = Field('about:blank', title='Start Page')
    resolution: Optional[str] = Field('1920x1080', title='Resolution')


class ChromeStartResponse(BaseModel):
    success: bool = Field(..., title='Success')
    message: str = Field(..., title='Message')


class ChromeStatusResponse(BaseModel):
    running: bool = Field(..., title='Running')
    message: str = Field(..., title='Message')

>>>>>>> 9672e79a


class Environment(BaseModel):
    env_key: str = Field(..., title='Env Key')
    name: str = Field(..., title='Name')
    description: Optional[str] = Field(..., title='Description')
    default_version: Optional[str] = Field(..., title='Default Version')
    versions: Dict[str, str] = Field(..., title='Versions')


class Instance(BaseModel):
    instance_id: str = Field(..., title='Instance Id')
    env_key: str = Field(..., title='Env Key')
    version: str = Field(..., title='Version')
    status: str = Field(..., title='Status')
    subdomain: str = Field(..., title='Subdomain')
    created_at: str = Field(..., title='Created At')
    updated_at: str = Field(..., title='Updated At')
    terminated_at: Optional[str] = Field(None, title='Terminated At')
    team_id: str = Field(..., title='Team Id')
    region: str = Field(..., title='Region')
    env_variables: Optional[Dict[str, Any]] = Field(None, title='Env Variables')


class InstanceRequest(BaseModel):
    env_key: str = Field(..., title='Env Key')
    version: Optional[str] = Field(None, title='Version')
    region: Optional[str] = Field('us-west-1', title='Region')
    seed: Optional[int] = Field(None, title='Seed')
    timestamp: Optional[int] = Field(None, title='Timestamp')
    p_error: Optional[float] = Field(None, title='P Error')
    avg_latency: Optional[float] = Field(None, title='Avg Latency')
    run_id: Optional[str] = Field(None, title='Run Id')
    task_id: Optional[str] = Field(None, title='Task Id')
    force_pull: Optional[bool] = Field(None, title='Force Pull')
    env_variables: Optional[Dict[str, Any]] = Field(None, title='Env Variables')
    created_from: Optional[str] = Field(None, title='Created From')


class InstanceStatus(Enum):
    pending = 'pending'
    running = 'running'
    stopped = 'stopped'
    error = 'error'


class ManagerURLs(BaseModel):
    api: str = Field(..., title='Api')
    docs: str = Field(..., title='Docs')
    reset: str = Field(..., title='Reset')
    diff: str = Field(..., title='Diff')
    snapshot: str = Field(..., title='Snapshot')
    execute_verifier_function: str = Field(..., title='Execute Verifier Function')
    execute_verifier_function_with_upload: str = Field(
        ..., title='Execute Verifier Function With Upload'
    )


class QueryRequest(BaseModel):
    query: str = Field(..., title='Query')
    args: Optional[List] = Field(None, title='Args')
    read_only: Optional[bool] = Field(True, title='Read Only')


class QueryResponse(BaseModel):
    success: bool = Field(..., title='Success')
    columns: Optional[List[str]] = Field(None, title='Columns')
    rows: Optional[List[List]] = Field(None, title='Rows')
    rows_affected: Optional[int] = Field(None, title='Rows Affected')
    last_insert_id: Optional[int] = Field(None, title='Last Insert Id')
    error: Optional[str] = Field(None, title='Error')
    message: str = Field(..., title='Message')


class RecreateResponse(BaseModel):
    success: bool = Field(..., title='Success')
    instance_id: str = Field(..., title='Instance Id')
    env_key: str = Field(..., title='Env Key')
    version: str = Field(..., title='Version')
    recreated_at: str = Field(..., title='Recreated At')


class ResourceMode(Enum):
    ro = 'ro'
    rw = 'rw'


class ResourceType(Enum):
    sqlite = 'sqlite'
    cdp = 'cdp'


class RestoreRequest(BaseModel):
    backup_id: Optional[str] = Field(None, title='Backup Id')


class RestoreResponse(BaseModel):
    success: bool = Field(..., title='Success')
    backup_id: str = Field(..., title='Backup Id')
    source_instance_id: str = Field(..., title='Source Instance Id')
    target_instance_id: str = Field(..., title='Target Instance Id')
    restored_at: str = Field(..., title='Restored At')


class SnapshotResponse(BaseModel):
    success: bool = Field(..., title='Success')
    backup_id: str = Field(..., title='Backup Id')
    instance_id: str = Field(..., title='Instance Id')
    s3_key: str = Field(..., title='S3 Key')
    created_at: str = Field(..., title='Created At')


class TableSchema(BaseModel):
    name: str = Field(..., title='Name')
    sql: str = Field(..., title='Sql')
    columns: List[Dict[str, Any]] = Field(..., title='Columns')


class TaskRequest(BaseModel):
    key: str = Field(..., title='Key')
    prompt: str = Field(..., title='Prompt')
    environment_id: str = Field(..., title='Environment Id')
    verifier_id: Optional[str] = Field(None, title='Verifier Id')


class TaskResponse(BaseModel):
    key: str = Field(..., title='Key')
    prompt: str = Field(..., title='Prompt')
    team_id: str = Field(..., title='Team Id')
    environment_id: str = Field(..., title='Environment Id')
    created_at: str = Field(..., title='Created At')
    verifier_id: Optional[str] = Field(None, title='Verifier Id')


class ValidationError(BaseModel):
    loc: List[Union[str, int]] = Field(..., title='Location')
    msg: str = Field(..., title='Message')
    type: str = Field(..., title='Error Type')


class VerifiersCheckResponse(BaseModel):
<<<<<<< HEAD
    key: Optional[str] = Field(None, description="Verifier artifact key", title="Key")
=======
    key: Optional[str] = Field(
        None, description='Key of the verifier artifact', title='Key'
    )
>>>>>>> 9672e79a
    version: Optional[int] = Field(
        None, description='Version of the verifier artifact', title='Version'
    )
    display_src: Optional[str] = Field(
        None, description='Display source code of the verifier', title='Display Src'
    )
    created_at: Optional[str] = Field(
        None, description='Creation timestamp', title='Created At'
    )
    comment: Optional[str] = Field(
        None, description='Comment about the verifier', title='Comment'
    )
    success: bool = Field(
        ..., description='Whether the verification was successful', title='Success'
    )


class VerifiersExecuteRequest(BaseModel):
<<<<<<< HEAD
    sha256: str = Field(..., description="SHA256 hash of the function", title="SHA256")
    key: Optional[str] = Field(None, description="Verifier key", title="Key")
    bundle: Optional[str] = Field(
        None, description="Base64 encoded bundle data", title="Bundle"
    )
    args: Optional[str] = Field(
        None, description="Base64 encoded arguments", title="Args"
=======
    key: Optional[str] = Field(
        None, description='Key of the verifier artifact', title='Key'
    )
    sha256: Optional[str] = Field(
        None,
        description='SHA256 hash of the function (auto-generated if bundle is provided)',
        title='Sha256',
    )
    bundle: Optional[str] = Field(
        None, description='Base64 encoded bundle data', title='Bundle'
    )
    args: Optional[str] = Field(
        None, description='Base64 encoded cloudpickled args', title='Args'
    )
    args_array: Optional[List] = Field(
        None,
        description='Array of argument values to pass to the function',
        title='Args Array',
>>>>>>> 9672e79a
    )
    function_name: Optional[str] = Field(
        'verify', description='Name of the function to execute', title='Function Name'
    )
    timeout: Optional[conint(ge=1, le=300)] = Field(
        60, description='Execution timeout in seconds', title='Timeout'
    )
    region: Optional[str] = Field(
        None, description='AWS region for execution', title='Region'
    )
    metadata: Optional[Dict[str, Any]] = Field(
        None, description='Additional metadata', title='Metadata'
    )
    comment: Optional[str] = Field(
        None, description='Comment about the function', title='Comment'
    )
    display_src: Optional[str] = Field(
        None, description='Display source code', title='Display Src'
    )


class VerifiersExecuteResponse(BaseModel):
    key: Optional[str] = Field(
        None, description='Key of the verifier artifact', title='Key'
    )
    version: Optional[int] = Field(
        None, description='Version of the verifier artifact', title='Version'
    )
    display_src: Optional[str] = Field(
        None, description='Display source code of the verifier', title='Display Src'
    )
    created_at: Optional[str] = Field(
        None, description='Creation timestamp', title='Created At'
    )
    comment: Optional[str] = Field(
        None, description='Comment about the verifier', title='Comment'
    )
    success: bool = Field(
        ..., description='Whether the verification was successful', title='Success'
    )
    result: Optional[Any] = Field(
        None, description='The return value of the function', title='Result'
    )
    error: Optional[Dict[str, Any]] = Field(
        None, description='Error details if verification failed', title='Error'
    )
    execution_time_ms: int = Field(
        ..., description='Execution time in milliseconds', title='Execution Time Ms'
    )
    bundle_cache_hit: Optional[bool] = Field(
        False,
        description='Whether the bundle was already cached',
        title='Bundle Cache Hit',
    )
    stdout: Optional[str] = Field(
        None, description='Captured stdout from execution', title='Stdout'
    )


class DescribeResponse(BaseModel):
    success: bool = Field(..., title='Success')
    resource_name: str = Field(..., title='Resource Name')
    tables: Optional[List[TableSchema]] = Field(None, title='Tables')
    error: Optional[str] = Field(None, title='Error')
    message: str = Field(..., title='Message')


class HTTPValidationError(BaseModel):
    detail: Optional[List[ValidationError]] = Field(None, title='Detail')


class InstanceURLs(BaseModel):
    root: str = Field(..., title='Root')
    app: List[str] = Field(..., title='App')
    api: Optional[str] = Field(None, title='Api')
    health: Optional[str] = Field(None, title='Health')
    api_docs: Optional[str] = Field(None, title='Api Docs')
    manager: ManagerURLs


class Resource(BaseModel):
    name: str = Field(..., title='Name')
    type: ResourceType
    mode: ResourceMode
    label: Optional[str] = Field(None, title='Label')


class ResourcesResponse(BaseModel):
    resources: List[Resource] = Field(..., title='Resources')


class TaskListResponse(BaseModel):
    tasks: List[TaskResponse] = Field(..., title='Tasks')
    total: int = Field(..., title='Total')


class InstanceResponse(BaseModel):
<<<<<<< HEAD
    instance_id: str = Field(..., title="Instance Id")
    env_key: str = Field(..., title="Env Key")
    version: str = Field(..., title="Version")
    status: str = Field(..., title="Status")
    subdomain: str = Field(..., title="Subdomain")
    created_at: str = Field(..., title="Created At")
    updated_at: str = Field(..., title="Updated At")
    terminated_at: Optional[str] = Field(None, title="Terminated At")
    team_id: str = Field(..., title="Team Id")
    region: str = Field(..., title="Region")
    urls: InstanceURLs
    health: Optional[bool] = Field(None, title="Health")


class InstanceRecord(BaseModel):
    instance_id: str
    env_key: str
    version: str
    status: str
    subdomain: str
    created_at: str
    updated_at: str
    terminated_at: Optional[str] = None
    team_id: str
    region: str


class SnapshotResponse(BaseModel):
    success: bool
    backup_id: str
    instance_id: str
    s3_key: str
    created_at: str


class RestoreRequest(BaseModel):
    backup_id: Optional[str] = None


class RestoreResponse(BaseModel):
    success: bool
    backup_id: str
    source_instance_id: str
    target_instance_id: str
    restored_at: str


class RecreateResponse(BaseModel):
    success: bool
    instance_id: str
    env_key: str
    version: str
    recreated_at: str
=======
    instance_id: str = Field(..., title='Instance Id')
    env_key: str = Field(..., title='Env Key')
    version: str = Field(..., title='Version')
    status: str = Field(..., title='Status')
    subdomain: str = Field(..., title='Subdomain')
    created_at: str = Field(..., title='Created At')
    updated_at: str = Field(..., title='Updated At')
    terminated_at: Optional[str] = Field(None, title='Terminated At')
    team_id: str = Field(..., title='Team Id')
    region: str = Field(..., title='Region')
    env_variables: Optional[Dict[str, Any]] = Field(None, title='Env Variables')
    urls: Optional[InstanceURLs] = Field(None, title='Urls')
    health: Optional[bool] = Field(None, title='Health')
>>>>>>> 9672e79a
<|MERGE_RESOLUTION|>--- conflicted
+++ resolved
@@ -10,7 +10,6 @@
 from pydantic import BaseModel, Field, conint
 
 
-<<<<<<< HEAD
 class ToolLogEntry(BaseModel):
     id: int
     timestamp: str
@@ -24,35 +23,25 @@
     session_id: Optional[str] = None
     user_agent: Optional[str] = None
 
-
-class ActionLogEntry(BaseModel):
-    id: int
-    timestamp: str
-    action_type: str
-    payload: str
-    sql: Optional[str] = None
-    args: Optional[str] = None
-    path: Optional[str] = None
-
-
-class EnvironmentSnapshot(BaseModel):
-    env_key: str
-    instance_id: str
-    timestamp: str
-    session_id: str
-    tool_logs: List[ToolLogEntry]
-    action_logs: List[ActionLogEntry]
-    page_url: str
-    viewport_size: Tuple[int, int]
-    metadata: Dict[str, Any] = {}
-
-
-class SnapshotValidation(BaseModel):
-    success: bool
-    page_match: bool
-    action_log_match: bool
-    discrepancies: List[str] = []
-    message: str
+class CDPDescribeResponse(BaseModel):
+    success: bool = Field(..., title='Success')
+    url: str = Field(..., title='Url')
+    devtools_url: str = Field(..., title='Devtools Url')
+
+
+class ChromeStartRequest(BaseModel):
+    start_page: Optional[str] = Field('about:blank', title='Start Page')
+    resolution: Optional[str] = Field('1920x1080', title='Resolution')
+
+
+class ChromeStartResponse(BaseModel):
+    success: bool = Field(..., title='Success')
+    message: str = Field(..., title='Message')
+
+
+class ChromeStatusResponse(BaseModel):
+    running: bool = Field(..., title='Running')
+    message: str = Field(..., title='Message')
 
 
 class ToolLogResponse(BaseModel):
@@ -80,28 +69,6 @@
     end_time: Optional[str] = None
     limit: Optional[int] = 10000
     offset: int = 0
-=======
-class CDPDescribeResponse(BaseModel):
-    success: bool = Field(..., title='Success')
-    url: str = Field(..., title='Url')
-    devtools_url: str = Field(..., title='Devtools Url')
-
-
-class ChromeStartRequest(BaseModel):
-    start_page: Optional[str] = Field('about:blank', title='Start Page')
-    resolution: Optional[str] = Field('1920x1080', title='Resolution')
-
-
-class ChromeStartResponse(BaseModel):
-    success: bool = Field(..., title='Success')
-    message: str = Field(..., title='Message')
-
-
-class ChromeStatusResponse(BaseModel):
-    running: bool = Field(..., title='Running')
-    message: str = Field(..., title='Message')
-
->>>>>>> 9672e79a
 
 
 class Environment(BaseModel):
@@ -243,13 +210,9 @@
 
 
 class VerifiersCheckResponse(BaseModel):
-<<<<<<< HEAD
-    key: Optional[str] = Field(None, description="Verifier artifact key", title="Key")
-=======
     key: Optional[str] = Field(
         None, description='Key of the verifier artifact', title='Key'
     )
->>>>>>> 9672e79a
     version: Optional[int] = Field(
         None, description='Version of the verifier artifact', title='Version'
     )
@@ -268,15 +231,6 @@
 
 
 class VerifiersExecuteRequest(BaseModel):
-<<<<<<< HEAD
-    sha256: str = Field(..., description="SHA256 hash of the function", title="SHA256")
-    key: Optional[str] = Field(None, description="Verifier key", title="Key")
-    bundle: Optional[str] = Field(
-        None, description="Base64 encoded bundle data", title="Bundle"
-    )
-    args: Optional[str] = Field(
-        None, description="Base64 encoded arguments", title="Args"
-=======
     key: Optional[str] = Field(
         None, description='Key of the verifier artifact', title='Key'
     )
@@ -295,7 +249,6 @@
         None,
         description='Array of argument values to pass to the function',
         title='Args Array',
->>>>>>> 9672e79a
     )
     function_name: Optional[str] = Field(
         'verify', description='Name of the function to execute', title='Function Name'
@@ -393,61 +346,6 @@
 
 
 class InstanceResponse(BaseModel):
-<<<<<<< HEAD
-    instance_id: str = Field(..., title="Instance Id")
-    env_key: str = Field(..., title="Env Key")
-    version: str = Field(..., title="Version")
-    status: str = Field(..., title="Status")
-    subdomain: str = Field(..., title="Subdomain")
-    created_at: str = Field(..., title="Created At")
-    updated_at: str = Field(..., title="Updated At")
-    terminated_at: Optional[str] = Field(None, title="Terminated At")
-    team_id: str = Field(..., title="Team Id")
-    region: str = Field(..., title="Region")
-    urls: InstanceURLs
-    health: Optional[bool] = Field(None, title="Health")
-
-
-class InstanceRecord(BaseModel):
-    instance_id: str
-    env_key: str
-    version: str
-    status: str
-    subdomain: str
-    created_at: str
-    updated_at: str
-    terminated_at: Optional[str] = None
-    team_id: str
-    region: str
-
-
-class SnapshotResponse(BaseModel):
-    success: bool
-    backup_id: str
-    instance_id: str
-    s3_key: str
-    created_at: str
-
-
-class RestoreRequest(BaseModel):
-    backup_id: Optional[str] = None
-
-
-class RestoreResponse(BaseModel):
-    success: bool
-    backup_id: str
-    source_instance_id: str
-    target_instance_id: str
-    restored_at: str
-
-
-class RecreateResponse(BaseModel):
-    success: bool
-    instance_id: str
-    env_key: str
-    version: str
-    recreated_at: str
-=======
     instance_id: str = Field(..., title='Instance Id')
     env_key: str = Field(..., title='Env Key')
     version: str = Field(..., title='Version')
@@ -461,4 +359,44 @@
     env_variables: Optional[Dict[str, Any]] = Field(None, title='Env Variables')
     urls: Optional[InstanceURLs] = Field(None, title='Urls')
     health: Optional[bool] = Field(None, title='Health')
->>>>>>> 9672e79a
+
+
+class InstanceRecord(BaseModel):
+    instance_id: str
+    env_key: str
+    version: str
+    status: str
+    subdomain: str
+    created_at: str
+    updated_at: str
+    terminated_at: Optional[str] = None
+    team_id: str
+    region: str
+
+
+class SnapshotResponse(BaseModel):
+    success: bool
+    backup_id: str
+    instance_id: str
+    s3_key: str
+    created_at: str
+
+
+class RestoreRequest(BaseModel):
+    backup_id: Optional[str] = None
+
+
+class RestoreResponse(BaseModel):
+    success: bool
+    backup_id: str
+    source_instance_id: str
+    target_instance_id: str
+    restored_at: str
+
+
+class RecreateResponse(BaseModel):
+    success: bool
+    instance_id: str
+    env_key: str
+    version: str
+    recreated_at: str