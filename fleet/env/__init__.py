--- conflicted
+++ resolved
@@ -1,5 +1,3 @@
-<<<<<<< HEAD
-=======
 """Fleet env module - convenience functions for environment management."""
 
 from .client import make, list_envs, list_regions, get, list_instances
@@ -24,5 +22,4 @@
     "list_regions_async",
     "list_instances_async",
     "get_async",
-]
->>>>>>> f8ee0d38
+]