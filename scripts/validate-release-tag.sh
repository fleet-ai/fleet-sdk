--- conflicted
+++ resolved
@@ -14,15 +14,9 @@
 
 echo "Validating release tag: $RELEASE_TAG"
 
-<<<<<<< HEAD
-# Check tag format: fleet-python-v*.*.* (with optional alpha/beta/rc suffix)
-if [[ ! $RELEASE_TAG =~ ^fleet-python-v[0-9]+\.[0-9]+\.[0-9]+(alpha[0-9]+|beta[0-9]+|rc[0-9]+|a[0-9]+|b[0-9]+)?$ ]]; then
-    echo "Error: Invalid tag format. Expected: fleet-python-v*.*.* (optionally with alpha/beta/rc suffix)"
-=======
 # Check tag format: fleet-python-v*.*.* or fleet-python-v*.*.*b* (for beta releases)
 if [[ ! $RELEASE_TAG =~ ^fleet-python-v[0-9]+\.[0-9]+\.[0-9]+(b[0-9]+)?$ ]]; then
     echo "Error: Invalid tag format. Expected: fleet-python-v*.*.* or fleet-python-v*.*.*b* (for beta)"
->>>>>>> 1ed505a0
     echo "Received: $RELEASE_TAG"
     exit 1
 fi
@@ -35,19 +29,11 @@
 CURRENT_BRANCH=$(git rev-parse --abbrev-ref HEAD)
 if [ "$CURRENT_BRANCH" != "main" ] && [ "$CURRENT_BRANCH" != "HEAD" ]; then
     echo "Warning: Not on main branch. Current branch: $CURRENT_BRANCH"
-<<<<<<< HEAD
-    # For prerelease versions (alpha/beta/rc), skip the main branch check
-    if [[ $RELEASE_TAG =~ (alpha|beta|rc|a[0-9]+|b[0-9]+) ]]; then
-        echo "Info: Prerelease version detected. Skipping main branch check."
-    else
-        # Check if the tag is reachable from main
-=======
     # Check if this is a beta release
     if [[ $TAG_VERSION =~ b[0-9]+$ ]]; then
         echo "Beta release detected on non-main branch - skipping main branch ancestry check"
     else
         # For non-beta releases, check if the tag is reachable from main
->>>>>>> 1ed505a0
         if ! git merge-base --is-ancestor $(git rev-parse $RELEASE_TAG) $(git rev-parse origin/main) 2>/dev/null; then
             echo "Error: Tag $RELEASE_TAG is not reachable from main branch"
             exit 1
