--- conflicted
+++ resolved
@@ -4,12 +4,8 @@
 
 [project]
 name = "fleet-python"
-<<<<<<< HEAD
-version = "0.2.66alpha3"
-=======
 
-version = "0.2.74"
->>>>>>> 1ed505a0
+version = "0.2.75b1"
 description = "Python SDK for Fleet environments"
 authors = [
     {name = "Fleet AI", email = "nic@fleet.so"},
