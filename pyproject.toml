--- conflicted
+++ resolved
@@ -5,11 +5,7 @@
 [project]
 name = "fleet-python"
 
-<<<<<<< HEAD
 version = "0.2.80"
-=======
-version = "0.2.79"
->>>>>>> 9a4f57d6
 description = "Python SDK for Fleet environments"
 authors = [
     {name = "Fleet AI", email = "nic@fleet.so"},
